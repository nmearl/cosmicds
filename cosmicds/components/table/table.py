--- conflicted
+++ resolved
@@ -64,10 +64,7 @@
                 return message.subset == self._subset
         self._subset_changed_filter = subset_changed_filter
         self.single_select = kwargs.get('single_select', False)
-<<<<<<< HEAD
-=======
         self._on_create_subset = kwargs.get("on_create_subset", None)
->>>>>>> a839d38d
 
         self._subset_message_pass = False
 
@@ -155,10 +152,6 @@
 
     def _new_subset(self):
         state = self.subset_state_from_selected(self.selected)
-<<<<<<< HEAD
-        self._subset_group = self.data_collection.new_subset_group(self._subset_group_label, state)
-        self._subset_group.style.color = self.selected_color
-=======
         if self.use_subset_group:
             subset = self.data_collection.new_subset_group(label=self._subset_label, subset_state=state)
             subset.style.color = self.subset_color
@@ -167,7 +160,6 @@
         if self._on_create_subset is not None:
             self._on_create_subset(subset)
         return subset
->>>>>>> a839d38d
 
     def _on_data_updated(self, message=None):
         self._populate_table()
