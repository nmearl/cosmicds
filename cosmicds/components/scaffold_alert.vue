<template>             
  <v-card
    color="info"
    class="mb-4 mx-auto"
    max-width="800"
    elevation="6"
  >
    <v-card-text>
      <v-row v-if="header">
        <v-col
          cols="10"
        >
<<<<<<< HEAD
          <h3
            class="mb-4"
          >
            {{ header }}
          </h3>
        </v-col>
        <v-col
          align="right"
        >
          <speech-synthesizer/>
        </v-col>
      </v-row>
      <slot></slot>
    </v-card-text>

=======
          {{ header }}
        </h3>
      </v-col>
      <v-col
        align="right"
      >
        <speech-synthesizer/>
      </v-col>
    </v-row>
    <slot :advance="advance"></slot>
>>>>>>> c4469c16
    <v-divider
      v-if="header"
      class="my-4"
    >
    </v-divider>

    <v-card-actions
      style="background-color: #0004;"
    >
      <v-row
        align="center"
        class="pa-1"
        no-gutters
      >
        <v-col
          v-if="!header"
          cols="1"
          class="mx-2"
        >
          <speech-synthesizer/>
        </v-col>
        <v-col
          v-if="allowBack"
          class="shrink"
        >
          <div
            style="font-size: 16px;"
          >
            <v-btn
              class="black--text"
              color="accent"
              elevation="2"
              @click="() => { $emit('back'); }"
            >
              back
            </v-btn>
          </div>
        </v-col>
        <v-col
          v-else
          cols="8"
          class="shrink"
        >
          <div
            style="font-size: 16px; border-left: solid 3px #FFD740; padding-left: 10px; color: #FFF8E1;"
          >
            <slot name="back-content"></slot>
          </div>
        </v-col>

        <v-spacer></v-spacer>

        <v-col
          v-if="advance"
          class="shrink"
        >
          <div
            style="font-size: 16px;"
          >
            <v-btn
              class="black--text"
              color="accent"
              elevation="2"
              @click="() => { $emit('next'); }"
            >
              {{ nextText }}
            </v-btn>
          </div>
        </v-col>
        <v-col
          v-else
          cols="6"
          class="shrink"
        >
          <div
            style="font-size: 16px; border-left: solid 3px #FFD740; padding-left: 10px; color: #FFF8E1;"
          >
            <slot
              name="before-next"
            >
            </slot>
          </div>
        </v-col>
      </v-row>
    </v-card-actions>
  </v-card>
</template>

<style scoped>

.theme--dark .v-card__text{
  color: white!important;
}

.theme--light .v-card__text{
  color: black!important;
}

</style>

<script>
module.exports = {
  props: {
    allowBack: {
      type: Boolean,
      default: true
    },
    headerText: {
      type: [String, Function],
      default: null
    },
    nextText: {
      type: String,
      default: "next"
    },
    canAdvance: {
      type: Function
    },
    state: {
      type: Object
    }
  },
  computed: {
    advance() {
      return !this.canAdvance || this.canAdvance(this.state);
    },
    header() {
      if (this.headerText instanceof Function) {
        return this.headerText(this.state);
      } else {
        return this.headerText;
      }
    }
  }
};
</script><|MERGE_RESOLUTION|>--- conflicted
+++ resolved
@@ -10,7 +10,6 @@
         <v-col
           cols="10"
         >
-<<<<<<< HEAD
           <h3
             class="mb-4"
           >
@@ -23,21 +22,9 @@
           <speech-synthesizer/>
         </v-col>
       </v-row>
-      <slot></slot>
+      <slot :advance="advance"></slot>
     </v-card-text>
-
-=======
-          {{ header }}
-        </h3>
-      </v-col>
-      <v-col
-        align="right"
-      >
-        <speech-synthesizer/>
-      </v-col>
-    </v-row>
-    <slot :advance="advance"></slot>
->>>>>>> c4469c16
+    
     <v-divider
       v-if="header"
       class="my-4"
