--- conflicted
+++ resolved
@@ -6,13 +6,9 @@
     elevation="6"
   >
     <v-card-text>
-<<<<<<< HEAD
       <v-row
         v-if="header"
       >
-=======
-      <v-row v-if="header">
->>>>>>> faf8e0db
         <v-col
           cols="10"
         >
@@ -30,15 +26,6 @@
       </v-row>
       <slot :advance="advance"></slot>
     </v-card-text>
-<<<<<<< HEAD
-=======
-    
-    <v-divider
-      v-if="header"
-      class="my-4"
-    >
-    </v-divider>
->>>>>>> faf8e0db
 
     <v-card-actions
       style="background-color: #0004;"
