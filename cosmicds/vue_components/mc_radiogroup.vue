<template>
  <v-container
    fluid
    class="px-8"
  >
    <v-radio-group
      v-model="column"
      column
      :disabled='complete'
    >
      <v-radio
        v-for="[index, option] of radioOptions.entries()"
        :key="index"
<<<<<<< HEAD
        :color="`${color(index)} lighten-1`"
        @mouseup="selectChoice(index)"
=======
        :color="`${color(index)} accent-3`"
        @change="selectChoice(index)"
>>>>>>> bcb785a9
      >
        <template v-slot:label>
          <div
            @mouseup="selectChoice(index)"
          >
          {{ option }}
          </div>
        </template>
      </v-radio>
    </v-radio-group>
    <v-alert
      dense
      :color="`${color(feedbackIndex)} lighten-4`"
      :class="feedbackIndex !== null ? 'd-block' : 'd-none'"
    >
      <span
        :class="`${color(feedbackIndex)}--text text--darken-4`"
        v-html="feedbacks[feedbackIndex]"
      >
        <span
          :class="`${color(feedbackIndex)}--text`" 
          v-html="feedbacks[feedbackIndex]"
        >
        </span>
      </span>
    </v-alert>
    <div
      v-if="complete"
      class="text-right">
      <span class="yellow--text">
        {{ `Score: ${score(tries)} points` }}
      </span>
    </div>
  </v-container>
</template>

<script>
module.exports = {
  props: {
    feedbacks: Array,
    correctAnswers: {
      type: Array,
      default: []
    },
    neutralAnswers: {
      type: Array,
      default: []
    },
    points: {
      type: [Array, Function],
      default(_rawProps) {
        return function(ntries) { return Math.max(12 - 2 * ntries, 0); };
      }
    },
    radioOptions: Array,
    selectedCallback: Function
  },
  data: function () {
    return {
      column: null,
      colorRight: 'green',
      colorNeutral: 'orange',
      colorWrong: 'red',
      complete: false,
      feedbackIndex: null,
      tries: 0,
    };
  },
  methods: {
    selectChoice: function(index) {
      this.feedbackIndex = index;
      this.tries += 1;
      const correct = this.correctAnswers.includes(index);
      if (correct) {
        this.complete = true;
      }
      if (this.selectedCallback != null) {
        this.selectedCallback({
          index: index,
          correct: correct,
          neutral: this.neutralAnswers.includes(index),
          tries: this.tries
        });
      }
    },
    color: function(index) {
      return this.correctAnswers?.includes(index) ? this.colorRight : this.neutralAnswers?.includes(index) ? this.colorNeutral : this.colorWrong;
    },
    score: function(ntries) {
      if (Array.isArray(this.points)) {
        return this.points[ntries-1];
      } else {
        return this.points(ntries);
      }
    }
  }
};
</script><|MERGE_RESOLUTION|>--- conflicted
+++ resolved
@@ -11,13 +11,8 @@
       <v-radio
         v-for="[index, option] of radioOptions.entries()"
         :key="index"
-<<<<<<< HEAD
         :color="`${color(index)} lighten-1`"
-        @mouseup="selectChoice(index)"
-=======
-        :color="`${color(index)} accent-3`"
         @change="selectChoice(index)"
->>>>>>> bcb785a9
       >
         <template v-slot:label>
           <div
