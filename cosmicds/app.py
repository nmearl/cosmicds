--- conflicted
+++ resolved
@@ -2,10 +2,7 @@
 from pathlib import Path
 
 from astropy.modeling import models, fitting
-<<<<<<< HEAD
-=======
 from bqplot import PanZoom
->>>>>>> f159c3b3
 from echo import CallbackProperty
 from echo.core import add_callback
 from glue.core.state_objects import State
@@ -605,8 +602,6 @@
         ]
         self._histogram_selection_update(selections, 'sandbox_distr_viewer', line_options=line_options)
 
-<<<<<<< HEAD
-=======
     def _panzoom_interaction_update(self, change, viewer_id):
 
             viewer = self._viewer_handlers[viewer_id]
@@ -633,7 +628,6 @@
                 'x': [viewer.scale_x] + x_scales,
                 'y': [viewer.scale_y] + y_scales,
             })
->>>>>>> f159c3b3
 
     # These three properties provide convenient access to the slopes of the the fit lines
     # for the student's data, the class's data, and all of the data
