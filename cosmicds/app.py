from pathlib import Path
from uuid import uuid4

import numpy as np
from echo import CallbackProperty, DictCallbackProperty, ListCallbackProperty
from echo.containers import CallbackList
from glue.core import Data
from glue.core.state_objects import State
from glue_jupyter.app import JupyterApplication
from glue_jupyter.bqplot.image import BqplotImageView
from glue_jupyter.bqplot.profile import BqplotProfileView
from glue_jupyter.bqplot.scatter import BqplotScatterView
from glue_jupyter.bqplot.histogram import BqplotHistogramView
from glue_jupyter.state_traitlets_helpers import GlueState
from glue_jupyter.vuetify_layout import vuetify_layout_factory
from glue_wwt.viewer.jupyter_viewer import WWTJupyterViewer
from ipyvuetify import VuetifyTemplate
from ipywidgets import widget_serialization
from traitlets import Bool, Dict, Int, List

from .utils import load_template
from .components.footer import Footer


class ApplicationState(State):
    over_model = CallbackProperty(1)
    col_tab_model = CallbackProperty(0)
    est_model = CallbackProperty(0)


class Application(VuetifyTemplate):
    _metadata = Dict({"mount_id": "content"}).tag(sync=True)
    state = GlueState().tag(sync=True)
    template = load_template("app.vue", __file__).tag(sync=True)
    viewers = Dict().tag(sync=True, **widget_serialization)
    items = List().tag(sync=True)
    
    def __init__(self, *args, **kwargs):
        super().__init__(*args, **kwargs)

        # Load the vue components through the ipyvuetify machinery. We add the
        # html tag we want and an instance of the component class as a 
        # key-value pair to the components dictionary.
        self.components = {'c-footer': Footer(self)}

        self.state = ApplicationState()
        self._application_handler = JupyterApplication()
        
        # Load the galaxy position data
        # This adds the file to the glue data collection at the top level
        self._application_handler.load_data(
            str(Path(__file__).parent / "data" / "galaxy_data.csv"), 
            label='galaxy_data')

        # Load some example simulated data
        self._application_handler.load_data(
            str(Path(__file__).parent / "data" / "hubble_simulation" / "example_student_measurements.csv"),
            label='student_measurements'
        )

        # Load some simulated age data
        self._application_handler.load_data(
            str(Path(__file__).parent / "data" / "hubble_simulation" / "output" / "HubbleSummary_Overall.csv"),
            label='HubbleSummary_Overall'
        )

        # Instantiate the initial viewers
        # Image viewer used for the 2D spectrum selection
        image_viewer = self._application_handler.new_data_viewer(
            BqplotImageView, data=None, show=False)

        # Scatter viewer used for the display of the measured galaxies
        hub_const_viewer = self._application_handler.new_data_viewer(
            BqplotScatterView, data=self.data_collection['example_student_measurements'], show=False)

        # Scatter viewer used for the galaxy selection
        gal_viewer = self._application_handler.new_data_viewer(
            BqplotScatterView, data=self.data_collection['galaxy_data'],
            show=False)

        # Histogram viewer for age distribution
        age_distr_viewer = self._application_handler.new_data_viewer(
            BqplotHistogramView, data=self.data_collection['HubbleSummary_Overall'], show=False)        

        # scatter_viewer.add_data(self.data_collection['galaxy_data'])
        data = self.data_collection['galaxy_data']
        gal_viewer.state.x_att = data.id['RA_deg']
        gal_viewer.state.y_att = data.id['Dec_deg']

        # TODO: Currently, the glue-wwt package requires qt binding even if we
        # only intend to use the juptyer viewer.
        wwt_viewer = self._application_handler.new_data_viewer(
            WWTJupyterViewer, data=self.data_collection['galaxy_data'], show=False)

        data = self.data_collection['galaxy_data']
        wwt_viewer.state.lon_att = data.id['RA_deg']
        wwt_viewer.state.lat_att = data.id['Dec_deg']

        # scatter_viewer_layout = vuetify_layout_factory(gal_viewer)

        # Store an internal collection of the glue viewer objects
        self._viewer_handlers = {
            'image_viewer': image_viewer, 
            'gal_viewer': gal_viewer,
            'hub_const_viewer': hub_const_viewer, 
            'wwt_viewer': wwt_viewer,
            'age_distr_viewer': age_distr_viewer
        }

        # wwt_viewer_layout = vuetify_layout_factory(wwt_viewer)

        # Store a front-end accessible collection of renderable ipywidgets  
        # These are the bqplot object itself (.figure_widget)
        self.viewers = {
            'image_viewer': image_viewer.figure_widget, 
            'gal_viewer': gal_viewer.figure_widget, #scatter_viewer_layout,
            'hub_const_viewer': hub_const_viewer.figure_widget, 
            'wwt_viewer': wwt_viewer.figure_widget,  # wwt_viewer_layout
            'age_distr_viewer': age_distr_viewer.figure_widget
        }

    def reload(self):
        """
        Reload only the UI elements of the application.
        """
        self.template = load_template("app.vue", __file__, traitlet=False)

    @property
    def session(self):
        """
        Underlying glue-jupyter application session instance.
        """
        return self._application_handler.session

    @property
    def data_collection(self):
        """
        Underlying glue-jupyter application data collection instance.
        """
        return self._application_handler.data_collection

    def vue_add_data_to_viewers(self, viewer_ids):
        for viewer_id in viewer_ids:
            viewer = self._viewer_handlers[viewer_id]
            if viewer_id == 'hub_const_viewer':
                data = self.data_collection['example_student_measurements']
                viewer.add_data(data)
<<<<<<< HEAD
                viewer.x_att = 'Distance'
                viewer.y_att = 'Velocity'
            elif viewer_id == 'wwt_viewer':
                data = self.data_collection['galaxy_data']
                viewer.add_data(data)
                viewer.lon_att = 'RA_deg'
                viewer.lat_att = 'Dec_deg'
            elif viewer_id == 'age_distr_viewer':
                data = self.data_collection['HubbleSummary_Overall']
                viewer.add_data(data)
                viewer.x_att = 'age'
=======
                viewer.x_att = data.id['RA_deg']
                viewer.y_att = data.id['Dec_deg']
            elif viewer_id == 'wwt_viewer':
                data = self.data_collection['galaxy_data']
                viewer.add_data(data)
                viewer.lon_att = data.id['RA_deg']
                viewer.lat_att = data.id['Dec_deg']
>>>>>>> e5f7551c
<|MERGE_RESOLUTION|>--- conflicted
+++ resolved
@@ -145,19 +145,6 @@
             if viewer_id == 'hub_const_viewer':
                 data = self.data_collection['example_student_measurements']
                 viewer.add_data(data)
-<<<<<<< HEAD
-                viewer.x_att = 'Distance'
-                viewer.y_att = 'Velocity'
-            elif viewer_id == 'wwt_viewer':
-                data = self.data_collection['galaxy_data']
-                viewer.add_data(data)
-                viewer.lon_att = 'RA_deg'
-                viewer.lat_att = 'Dec_deg'
-            elif viewer_id == 'age_distr_viewer':
-                data = self.data_collection['HubbleSummary_Overall']
-                viewer.add_data(data)
-                viewer.x_att = 'age'
-=======
                 viewer.x_att = data.id['RA_deg']
                 viewer.y_att = data.id['Dec_deg']
             elif viewer_id == 'wwt_viewer':
@@ -165,4 +152,3 @@
                 viewer.add_data(data)
                 viewer.lon_att = data.id['RA_deg']
                 viewer.lat_att = data.id['Dec_deg']
->>>>>>> e5f7551c
