import json
import os
from os import getenv

import ipyvuetify as v
import requests
from cosmicds.utils import API_URL
from echo import add_callback, CallbackProperty
from glue.core import HubListener
from glue.core.state_objects import State
from glue_jupyter.app import JupyterApplication
from glue_jupyter.state_traitlets_helpers import GlueState
from ipyvuetify import VuetifyTemplate
from ipywidgets import widget_serialization
from traitlets import Dict, Bool, Int

from .events import WriteToDatabaseMessage
from .registries import story_registry
from .utils import CDSJSONEncoder, debounce, load_template

v.theme.dark = True


class ApplicationState(State):
    using_voila = CallbackProperty(False)
    dark_mode = CallbackProperty(True)
    student = CallbackProperty({})
    classroom = CallbackProperty({})
    update_db = CallbackProperty(False)
    show_team_interface = CallbackProperty(True)
    allow_advancing = CallbackProperty(True)
    speech_pitch = CallbackProperty(1)
    speech_rate = CallbackProperty(1)
    speech_autoread = CallbackProperty(False)
    speech_voice = CallbackProperty(None)


class Application(VuetifyTemplate, HubListener):
    _metadata = Dict({"mount_id": "content"}).tag(sync=True)
    story_state = GlueState().tag(sync=True)
    template = load_template("app.vue", __file__, traitlet=True).tag(sync=True)
    drawer = Bool(True).tag(sync=True)
    speech_menu = Bool(False).tag(sync=True)
    vue_components = Dict().tag(sync=True, **widget_serialization)
    app_state = GlueState().tag(sync=True)
    student_id = Int(0).tag(sync=True)
<<<<<<< HEAD
    show_snackbar = Bool(True).tag(sync=True)
=======
    hub_user_info = Dict().tag(sync=True)
    hub_user_loaded = Bool(False).tag(sync=True)
>>>>>>> 4f64d388

    def __init__(self, story, *args, **kwargs):
        super().__init__(*args, **kwargs)

        self.app_state = ApplicationState()

        self.app_state.update_db = kwargs.get("update_db", True)
        self.app_state.show_team_interface = kwargs.get("show_team_interface",
                                                        True)

        self.app_state.allow_advancing = kwargs.get("allow_advancing", False)

        # NOTE: This procedure is only valid when using ContainDS
        if "JUPYTERHUB_USER" in os.environ:
            self.observe(lambda x: self._setup(story, **kwargs), 'hub_user_info')
        else:
            self._setup(story, **kwargs)

    def _setup(self, story, **kwargs):
        db_init = False

        create_new = kwargs.get("create_new_student", False)

        if create_new:
            response = requests.get(f"{API_URL}/new-dummy-student").json()
            self.app_state.student = response["student"]
            self.app_state.classroom["id"] = 0
            self.student_id = self.app_state.student["id"]
            db_init = True
        else:
            username = self.hub_user_info.get('name', getenv("JUPYTERHUB_USER"))

            if username is not None:
                r = requests.get(f"{API_URL}/student/{username}")
                student = r.json()["student"]
                if student is not None:
                    self.app_state.student = student
                    self.student_id = student["id"]

            if not self.app_state.student:
                sid = kwargs.get("student_id", 0)
                self.app_state.student["id"] = sid
                self.student_id = sid
            
        r = requests.get(f"{API_URL}/class-for-student-story/{self.student_id}/{story}")
        cls = r.json()["class"]
        self.app_state.classroom = cls or { "id": 0 }

        # print(f"Student ID: {self.student_id}")
        # print(f"Class ID: {self.app_state.classroom['id']}")

        self._application_handler = JupyterApplication()
        self.story_state = story_registry.setup_story(story, self.session,
                                                      self.app_state)

        self._get_student_options()

        # Initialize from database
        if db_init:
            self._initialize_from_database()

        # Subscribe to events
        self.hub.subscribe(self, WriteToDatabaseMessage,
                           handler=self._on_write_to_database)

        add_callback(self.app_state, 'dark_mode', self._theme_toggle)
        add_callback(self.app_state, 'speech_rate', self._speech_rate_changed)
        add_callback(self.app_state, 'speech_pitch', self._speech_pitch_changed)
        add_callback(self.app_state, 'speech_autoread', self._speech_autoread_changed)
        add_callback(self.app_state, 'speech_voice', self._speech_voice_changed)

        self.hub_user_loaded = True

    def reload(self):
        """
        Reload only the UI elements of the application.
        """
        self.template = load_template("app.vue", __file__, traitlet=False)

    @property
    def session(self):
        """
        Underlying glue-jupyter application session instance.
        """
        return self._application_handler.session

    @property
    def data_collection(self):
        """
        Underlying glue-jupyter application data collection instance.
        """
        return self._application_handler.data_collection

    @property
    def hub(self):
        return self._application_handler.session.hub

    @property
    def story_state_endpoint(self):
        user = self.app_state.student
        story = self.story_state.name
        return f"{API_URL}/story-state/{user['id']}/{story}"

    @property
    def student_options_endpoint(self):
        user = self.app_state.student
        return f"{API_URL}/options/{user['id']}"

    def _initialize_from_database(self):
        try:
            # User information for a JupyterHub notebook session is stored in an
            # environment variable
            # user = os.environ['JUPYTERHUB_USER']
            response = requests.get(self.story_state_endpoint)
            data = response.json()
            state = data["state"]
            if state is not None:
                self.story_state.update_from_dict(state)
        except Exception as e:
            print(e)

    def _get_student_options(self):
        # Get any persistent student options
        try:
            response = requests.get(self.student_options_endpoint)
            data = response.json()
            if data is not None:
                data.pop("student_id", 0)
                self.app_state.update_from_dict(data)
        except ValueError as e:
            print(e)

    def _on_write_to_database(self, _msg=None):
        if not self.app_state.update_db:
            return

        # User information for a JupyterHub notebook session is stored in an
        # environment variable
        # user = os.environ['JUPYTERHUB_USER']

        data = json.loads(
            json.dumps(self.story_state.as_dict(), cls=CDSJSONEncoder))
        if data:
            requests.put(self.story_state_endpoint, json=data)

    def vue_write_to_database(self, _args=None):
        self._on_write_to_database(None)

    def vue_update_state(self, _args=None):
        trait = self.traits()["story_state"]
        trait.on_state_change(obj=self)

    def vue_update_mc_score(self, args):
        index = self.story_state.stage_index
        key = str(index)
        if key not in self.story_state.mc_scoring:
            self.story_state.mc_scoring[key] = {}

        self.story_state.mc_scoring[key][args["tag"]] = {
            "score": args["score"],
            "choice": args["choice"],
            "tries": args["tries"]
        }

    def vue_update_free_response(self, args):
        index = self.story_state.stage_index
        key = str(index)
        if key not in self.story_state.responses:
            self.story_state.responses[key] = {}
        self.story_state.responses[key][args["tag"]] = args["response"]

    def _theme_toggle(self, dark):
        v.theme.dark = dark

    def _student_option_changed(self, option, value):
        url = self.student_options_endpoint
        requests.put(url, json={
            "option": option,
            "value": value
        })

    @debounce(1)
    def _speech_rate_changed(self, rate):
        self._student_option_changed('speech_rate', rate)

    @debounce(1)
    def _speech_pitch_changed(self, pitch):
        self._student_option_changed('speech_pitch', pitch)

    @debounce(1)
    def _speech_autoread_changed(self, autoread):
        self._student_option_changed('speech_autoread', autoread)

    @debounce(1)
    def _speech_voice_changed(self, voice):
        self._student_option_changed('speech_voice', voice)<|MERGE_RESOLUTION|>--- conflicted
+++ resolved
@@ -44,12 +44,9 @@
     vue_components = Dict().tag(sync=True, **widget_serialization)
     app_state = GlueState().tag(sync=True)
     student_id = Int(0).tag(sync=True)
-<<<<<<< HEAD
     show_snackbar = Bool(True).tag(sync=True)
-=======
     hub_user_info = Dict().tag(sync=True)
     hub_user_loaded = Bool(False).tag(sync=True)
->>>>>>> 4f64d388
 
     def __init__(self, story, *args, **kwargs):
         super().__init__(*args, **kwargs)
