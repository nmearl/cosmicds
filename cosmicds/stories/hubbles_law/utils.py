--- conflicted
+++ resolved
@@ -1,9 +1,6 @@
 from astropy import units as u
-<<<<<<< HEAD
 from astropy.modeling import models, fitting
-=======
 from numpy import pi
->>>>>>> ad15b9ea
 from bqplot.marks import Lines
 from bqplot.scales import LinearScale
 from glue_jupyter.bqplot.histogram.layer_artist import BqplotHistogramLayerArtist
