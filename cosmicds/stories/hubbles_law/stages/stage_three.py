--- conflicted
+++ resolved
@@ -43,63 +43,6 @@
     def __init__(self, *args, **kwargs):
         super().__init__(*args, **kwargs)
 
-<<<<<<< HEAD
-        # measurements = self.get_data("student_measurements")
-        # fit_table = Table(self.session,
-        #                   data=measurements,
-        #                   glue_components=['ID',
-        #                                   'Type',
-        #                                   'velocity',
-        #                                   'distance'],
-        #                   key_component='ID',
-        #                   names=['Galaxy Name',
-        #                       'Galaxy Type',
-        #                       'Velocity (km/s)',
-        #                       'Distance (Mpc)'],
-        #                   selected_color=self.table_selected_color(self.app_state.dark_mode),
-        #                   title='My Galaxies')
-        # self.add_widget(fit_table, label="fit_table")
-
-        # student_data = self.get_data("student_data")
-        # all_data = self.get_data("HubbleData_All")
-
-
-        # # Set up links between various data sets
-        # student_dc_name = "student_data"
-        # class_dc_name = "HubbleData_ClassSample"
-        # all_dc_name = "HubbleData_All"
-        # hubble_name = "Hubble 1929-Table 1"
-        # hstkp_name = "HSTkey2001"
-
-        # class_data = self.get_data(class_dc_name)
-        # for component in class_data.components:
-        #     field = component.label
-        #     self.add_link(class_dc_name, field, all_dc_name, field)
-        #     if component.label in student_data.component_ids():
-        #         self.add_link(student_dc_name, field, class_dc_name, field)
-        # self.add_link(hubble_name, 'Distance (Mpc)', hstkp_name, 'Distance (Mpc)')
-        # self.add_link(hubble_name, 'Tweaked Velocity (km/s)', hstkp_name, 'Velocity (km/s)')
-        # self.add_link(hstkp_name, 'Distance (Mpc)', student_dc_name, 'distance')
-        # self.add_link(hstkp_name, 'Velocity (km/s)', student_dc_name, 'velocity')
-
-
-        # students_viewer = self.add_viewer(CDSScatterView, "students_viewer", "Student Data")
-        # fit_viewer = self.add_viewer(CDSFitView, "fit_viewer", "My Data")
-        # comparison_viewer = self.add_viewer(CDSScatterView, "comparison_viewer", "Data Comparison")
-        # morphology_viewer = self.add_viewer(CDSScatterView, "morphology_viewer", "Galaxy Morphology")
-        # prodata_viewer = self.add_viewer(CDSScatterView, "prodata_viewer", "Professional Data")
-        # for viewer in [students_viewer, fit_viewer, comparison_viewer, prodata_viewer]:
-        #     viewer.add_data(student_data)
-        #     #viewer.layers[-1].state.visible = False
-        #     viewer.state.x_att = student_data.id['distance']
-        #     viewer.state.y_att = student_data.id['velocity']
-
-
-        # students_viewer.add_data(class_data)
-        # students_viewer.state.x_att = class_data.id['distance']
-        # students_viewer.state.y_att = class_data.id['velocity']
-        # students_viewer.layers[-1].state.zorder = 2
-=======
         measurements = self.get_data("student_measurements")
         fit_table = Table(self.session,
                     data=measurements,
@@ -197,7 +140,6 @@
             #viewer.layers[-1].state.visible = False
             viewer.state.x_att = student_data.id['distance']
             viewer.state.y_att = student_data.id['velocity']
->>>>>>> a839d38d
         
         comparison_viewer.layers[-1].state.zorder = 3
         comparison_viewer.add_data(class_data)
