from os.path import join
from pathlib import Path

from echo import add_callback, CallbackProperty
from glue.core.state_objects import State
from glue_jupyter.bqplot.scatter import BqplotScatterView
import ipyvuetify as v
from numpy import isin
from random import sample
from traitlets import default

from cosmicds.registries import register_stage
from cosmicds.utils import load_template
from cosmicds.stories.hubbles_law.viewers import SpectrumView
from cosmicds.stories.hubbles_law.stage import HubbleStage
from cosmicds.components.table import Table
from cosmicds.stories.hubbles_law.components.selection_tool import SelectionTool
from cosmicds.stories.hubbles_law.components.spectrum_slideshow import SpectrumSlideshow
from cosmicds.stories.hubbles_law.components.doppler_calc_components import DopplerCalc
from cosmicds.components.generic_state_component import GenericStateComponent
from cosmicds.stories.hubbles_law.utils import GALAXY_FOV, H_ALPHA_REST_LAMBDA, MG_REST_LAMBDA

import logging
log = logging.getLogger()


class StageState(State):
    gals_total = CallbackProperty(0)
    gals_max = CallbackProperty(5)
    gal_selected = CallbackProperty(False)
    vel_win_opened = CallbackProperty(False)
    lambda_used = CallbackProperty(False)
    waveline_set = CallbackProperty(False)

    marker = CallbackProperty("")
    indices = CallbackProperty({})
    image_location = CallbackProperty()
    lambda_rest = CallbackProperty(0)
    lambda_obs = CallbackProperty(0)
    element = CallbackProperty("")
    reflection_complete = CallbackProperty(False)
    doppler_calc_dialog = CallbackProperty(True)
    student_vel = CallbackProperty(0)
    doppler_calc_complete = CallbackProperty(False)

    markers = CallbackProperty([
        'mee_gui1',
        'sel_gal1',
        'sel_gal2',
        'cho_row1',
        'mee_spe1',
        'res_wav1',
        'obs_wav1',
        'obs_wav2',        
        'rep_rem1',
        'nic_wor1',
        'dop_cal1',
        'dop_cal2',
        'dop_cal3',
        'dop_cal4',
        'dop_cal5',
        'dop_cal6'
    ])

    step_markers = CallbackProperty([
        'mee_gui1',
        'mee_spe1',
    ])

    def __init__(self, *args, **kwargs):
        super().__init__(*args, **kwargs)
        self.marker = self.markers[0]
        self.indices = { marker : idx for idx, marker in enumerate(self.markers) }

    def marker_before(self, marker):
        return self.indices[self.marker] < self.indices[marker]

@register_stage(story="hubbles_law", index=1, steps=[
    #"Explore celestial sky",
    "Collect galaxy data",
    "Measure spectra",
    "Reflect",
    "Calculate velocities"
])
class StageOne(HubbleStage):

    @default('template')
    def _default_template(self):
        return load_template("stage_one.vue", __file__)

    @default('title')
    def _default_title(self):
        return "Collect Galaxy Data"

    @default('subtitle')
    def _default_subtitle(self):
        return "Perhaps a small blurb about this stage"

    def __init__(self, *args, **kwargs):
        super().__init__(*args, **kwargs)

        self.stage_state = StageState()
        
        self.stage_state.image_location = join("data", "images", "stage_one_spectrum")
        add_callback(self.app_state, 'using_voila', self._update_image_location)

        # Set up viewers
        spectrum_viewer = self.add_viewer(SpectrumView, label="spectrum_viewer")
        spectrum_viewer.add_event_callback(self.on_spectrum_click, events=['click'])

        for label in ['hub_const_viewer', 'hub_fit_viewer',
                      'hub_comparison_viewer', 'hub_students_viewer',
                      'hub_morphology_viewer', 'hub_prodata_viewer']:
            self.add_viewer(BqplotScatterView, label=label)

        # Set up widgets
        galaxy_table = Table(self.session,
                             data=self.get_data('student_measurements'),
                             glue_components=['name',
                                              'element',
                                              'restwave',
                                              'measwave',
                                              'velocity'],
                             key_component='name',
                             names=['Galaxy Name',
                                    'Element',
                                    'Rest Wavelength (Å)',
                                    'Observed Wavelength (Å)',
                                    'Velocity (km/s)'],
                             title='My Galaxies',
                             selected_color=self.table_selected_color(self.app_state.dark_mode),
                             use_subset_group=False,
                             single_select=True) # True for now
        self.add_widget(galaxy_table, label="galaxy_table")
        galaxy_table.row_click_callback = self.on_galaxy_row_click
        galaxy_table.observe(self.galaxy_table_selected_change, names=["selected"])

        # Set up components
        sdss_data = self.get_data("SDSS_all_sample_filtered")
        selection_tool = SelectionTool(data=sdss_data, state=self.stage_state)
        self.add_component(selection_tool, label='c-selection-tool')
        selection_tool.on_galaxy_selected = self._on_galaxy_selected

        spectrum_slideshow = SpectrumSlideshow(self.stage_state)
        self.add_component(spectrum_slideshow, label='c-spectrum-slideshow')

        #spectrum_slideshow.observe(self._on_slideshow_complete, names=['spectrum_slideshow_complete'])

        # Set up the generic state components
        state_components_dir = str(Path(__file__).parent.parent / "components" / "generic_state_components")
        path = join(state_components_dir, "")
        state_components = [
            "stage_one_start_guidance",
            "select_galaxies_alert",
            "select_galaxies_2_guidance",
            "choose_row_guidance",
            "spectrum_guidance",
            "restwave_guidance",
            "obswave_alert",
            "obswave_2_alert",            
            "remaining_gals_alert",
            "nice_work_guidance",
            "doppler_calc_1_alert",
            "doppler_calc_2_alert",
            "doppler_calc_3_guidance"
        ]
        ext = ".vue"
        for comp in state_components:
            label = f"c-{comp}".replace("_", "-")
            # comp + ext = filename; path = folder where they live.
            component = GenericStateComponent(comp + ext, path, self.stage_state)
            self.add_component(component, label=label)

        # Set up doppler calc components
        doppler_calc_components_dir = str(Path(__file__).parent.parent / "components" / "doppler_calc_components")
        path = join(doppler_calc_components_dir,"")
        doppler_components = [
            "doppler_calc_4_component",
            "doppler_calc_5_slideshow",
            "doppler_calc_6_component"
        ]
        for comp in doppler_components:
            label = f"c-{comp}".replace("_", "-")
            component = DopplerCalc(comp + ext, path, self.stage_state)
            self.add_component(component, label=label)

        # Callbacks
        def update_count(change):
            self.stage_state.gals_total = change["new"]
        selection_tool.observe(update_count, names=['selected_count'])
        add_callback(self.stage_state, 'marker', self._on_marker_update, echo_old=True)
        add_callback(self.story_state, 'step_index', self._on_step_index_update)
        self.trigger_marker_update_cb = True

        spectrum_viewer = self.get_viewer("spectrum_viewer")
        restwave_tool = spectrum_viewer.toolbar.tools["hubble:restwave"]

        add_callback(restwave_tool, 'lambda_used', self._on_lambda_used)

    def _on_marker_update(self, old, new):
        if not self.trigger_marker_update_cb:
            return
        markers = self.stage_state.markers
        advancing = markers.index(new) > markers.index(old)
        if new in self.stage_state.step_markers and advancing:
            self.story_state.step_complete = True
            self.story_state.step_index = self.stage_state.step_markers.index(new)

    def _on_step_index_update(self, index):
        # Change the marker without firing the associated stage callback
        # We can't just use ignore_callback, since other stuff (i.e. the frontend)
        # may depend on marker callbacks
        self.trigger_marker_update_cb = False
        self.stage_state.marker = self.stage_state.step_markers[index]
        self.trigger_marker_update_cb = True

    def _on_galaxy_selected(self, galaxy):
        data = self.get_data("student_measurements")
        is_in = isin(data['name'], galaxy['name']) # Avoid duplicates
        already_present = is_in.size > 0 and is_in[0]
        if already_present:
            # To do nothing
            return
            # If instead we wanted to remove the point from the student's selection
            # index = next(idx for idx, val in enumerate(component_dict['ID']) if val == galaxy['ID'])
            # for component, values in component_dict.items():
            #     values.pop(index)
        else:
            filename = galaxy['name']
            gal_type = galaxy['type']
            self.story_state.load_spectrum_data(filename, gal_type)
            self.add_data_values("student_measurements", galaxy)

    def _on_lambda_used(self, used):
        self.stage_state.lambda_used = used

    def _select_from_data(self, dc_name):
        data = self.get_data(dc_name)
        components = [x.label for x in data.main_components]
        measurements = self.get_data("student_measurements")
        need = self.selection_tool.gals_max - measurements.size
        indices = sample(range(data.size), need)
        for index in indices:
            galaxy = { c: data[c][index] for c in components }
            self.selection_tool.select_galaxy(galaxy)

    def vue_fill_data(self, _args=None):
        self._select_from_data("dummy_student_data")

    def vue_select_galaxies(self, _args=None):
        self._select_from_data("SDSS_all_sample_filtered")

    def update_spectrum_viewer(self, name, z):
        specview = self.get_viewer("spectrum_viewer")
        specview.toolbar.active_tool = None
        filename = name
        spec_name = filename.split(".")[0]
        data_name = spec_name + '[COADD]'
        data = self.get_data(data_name)
        self.story_state.update_data("spectrum_data", data)
        if len(specview.layers) == 0:
            spec_data = self.get_data("spectrum_data")
            specview.add_data(spec_data)
        specview.state.reset_limits()
        self.stage_state.waveline_set = False

        sdss = self.get_data("SDSS_all_sample_filtered")
        sdss_index = next((i for i in range(sdss.size) if sdss["name"][i] == name), None)
        if sdss_index is not None:
            element = sdss['element'][sdss_index]
            specview.update(element, z)
            restwave = MG_REST_LAMBDA if element == 'Mg-I' else H_ALPHA_REST_LAMBDA
            index = self.get_widget("galaxy_table").index
            self.update_data_value("student_measurements", "element", element, index)
            self.update_data_value("student_measurements", "restwave", restwave, index)

    def galaxy_table_selected_change(self, change):
        if change["new"] == change["old"]:
            return

        index = self.galaxy_table.index
        data = self.galaxy_table.glue_data
        galaxy = { x.label : data[x][index] for x in data.main_components }
        name = galaxy["name"]
        gal_type = galaxy["type"]
        if name is None or gal_type is None:
            return

        # Load the spectrum data, if necessary
        filename = name
        spec_data = self.story_state.load_spectrum_data(filename, gal_type)

        z = galaxy["z"]
        self.story_state.update_data("spectrum_data", spec_data)
        self.update_spectrum_viewer(name, z)

        if self.stage_state.marker == 'cho_row1':
            self.stage_state.marker = 'mee_spe1'

    def on_galaxy_row_click(self, item, _data=None):
        index = self.galaxy_table.indices_from_items([item])[0]
        data = self.galaxy_table.glue_data
        name = data["name"][index]
        gal_type = data["type"][index]
        if name is None or gal_type is None:
            return

        self.selection_tool.go_to_location(data["ra"][index], data["decl"][index], fov=GALAXY_FOV)
        self.stage_state.lambda_rest = data["restwave"][index]
        self.stage_state.lambda_obs = data["measwave"][index]
<<<<<<< HEAD
        self.stage_state.element = data["element"][index]
        print("galaxy row clicked", self.stage_state)
=======
>>>>>>> 98616b26

    def on_spectrum_click(self, event):
        specview = self.get_viewer("spectrum_viewer")
        if event["event"] != "click" or not specview.line_visible:
            return
        value = round(event["domain"]["x"], 0)
        self.stage_state.waveline_set = True
        index = self.galaxy_table.index
        self.update_data_value("student_measurements", "measwave", value, index)

    def vue_add_current_velocity(self, _args=None):
        data = self.get_data("student_measurements")
        index = self.galaxy_table.index
        if index is not None:
            lamb_obs = data["restwave"][index]
            lamb_meas = data["measwave"][index]
            velocity = int(3 * (10 ** 5) * (lamb_meas/lamb_obs - 1))
            self.update_data_value("student_measurements", "velocity", velocity, index)

    @property
    def selection_tool(self):
        return self.get_component("c-selection-tool")

    @property
    def slideshow(self):
        return self.get_component('c-spectrum-slideshow')
    
    def _update_image_location(self, using_voila):
        prepend = "voila/files/" if using_voila else ""
        self.stage_state.image_location = prepend + "data/images/stage_one_spectrum"

    @property
    def galaxy_table(self):
        return self.get_widget("galaxy_table")
<|MERGE_RESOLUTION|>--- conflicted
+++ resolved
@@ -308,11 +308,7 @@
         self.selection_tool.go_to_location(data["ra"][index], data["decl"][index], fov=GALAXY_FOV)
         self.stage_state.lambda_rest = data["restwave"][index]
         self.stage_state.lambda_obs = data["measwave"][index]
-<<<<<<< HEAD
         self.stage_state.element = data["element"][index]
-        print("galaxy row clicked", self.stage_state)
-=======
->>>>>>> 98616b26
 
     def on_spectrum_click(self, event):
         specview = self.get_viewer("spectrum_viewer")
