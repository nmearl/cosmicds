from os.path import join
from pathlib import Path

from echo import add_callback, CallbackProperty
from glue.core.state_objects import State
from glue_jupyter.bqplot.scatter import BqplotScatterView
from random import sample
from traitlets import default

from cosmicds.registries import register_stage
from cosmicds.utils import load_template
from cosmicds.stories.hubbles_law.viewers import SpectrumView
from cosmicds.stories.hubbles_law.stage import HubbleStage
from cosmicds.components.table import Table
from cosmicds.stories.hubbles_law.components.selection_tool import SelectionTool
from cosmicds.stories.hubbles_law.components.spectrum_slideshow import SpectrumSlideshow
from cosmicds.stories.hubbles_law.components.doppler_calc_components import DopplerCalc
from cosmicds.components.generic_state_component import GenericStateComponent
from cosmicds.stories.hubbles_law.utils import GALAXY_FOV, H_ALPHA_REST_LAMBDA, MG_REST_LAMBDA

import logging
log = logging.getLogger()


class StageState(State):
    gals_total = CallbackProperty(0)
    gals_max = CallbackProperty(5)
    vel_win_opened = CallbackProperty(False)
    waveline_set = CallbackProperty(False)
    marker = CallbackProperty("")
    indices = CallbackProperty({})
    image_location = CallbackProperty()
    lambda_rest = CallbackProperty(6563)
    lambda_obs = CallbackProperty(6617)
    doppler_calc_dialog = CallbackProperty(True)
    student_vel = CallbackProperty(0)
    doppler_calc_complete = CallbackProperty(False)

    markers = CallbackProperty([
        'mee_gui1',
        'sel_gal1',
        'sel_gal2',
        'cho_row1',
        'mee_spe1',
        'res_wav1',
        'obs_wav1',
        'obs_wav2',        
        'rep_rem1',
        'nic_wor1',
        'dop_cal1',
        'dop_cal2',
        'dop_cal3',
        'dop_cal4',
        'dop_cal5',
        'dop_cal6'
    ])

    step_markers = CallbackProperty([
        'mee_gui1',
        'mee_spe1',
    ])

    def __init__(self, *args, **kwargs):
        super().__init__(*args, **kwargs)
        self.marker = self.markers[0]
        self.indices = { marker : idx for idx, marker in enumerate(self.markers) }

    def marker_before(self, marker):
        return self.indices[self.marker] < self.indices[marker]

@register_stage(story="hubbles_law", index=1, steps=[
    #"Explore celestial sky",
    "Collect galaxy data",
    "Measure spectra",
    "Reflect",
    "Calculate velocities"
])
<<<<<<< HEAD
class StageOne(Stage):
=======
class StageOne(HubbleStage):

>>>>>>> fcf3303e
    @default('template')
    def _default_template(self):
        return load_template("stage_one.vue", __file__)

    @default('title')
    def _default_title(self):
        return "Collect Galaxy Data"

    @default('subtitle')
    def _default_subtitle(self):
        return "Perhaps a small blurb about this stage"

    def __init__(self, *args, **kwargs):
        super().__init__(*args, **kwargs)

        self.stage_state = StageState()
        
        self.stage_state.image_location = join("data", "images", "stage_one_spectrum")
        add_callback(self.app_state, 'using_voila', self._update_image_location)

        # Set up viewers
        spectrum_viewer = self.add_viewer(SpectrumView, label="spectrum_viewer")
        spectrum_viewer.add_event_callback(self.on_spectrum_click, events=['click'])

        for label in ['hub_const_viewer', 'hub_fit_viewer',
                      'hub_comparison_viewer', 'hub_students_viewer',
                      'hub_morphology_viewer', 'hub_prodata_viewer']:
            self.add_viewer(BqplotScatterView, label=label)

        # Set up widgets
        galaxy_table = Table(self.session,
                             data=self.get_data('student_measurements'),
                             glue_components=['name',
                                              'element',
                                              'restwave',
                                              'measwave',
                                              'velocity'],
                             key_component='name',
                             names=['Galaxy Name',
                                    'Element',
                                    'Rest Wavelength (Å)',
                                    'Observed Wavelength (Å)',
                                    'Velocity (km/s)'],
                             title='My Galaxies',
                             single_select=True) # True for now
        self.add_widget(galaxy_table, label="galaxy_table")
        galaxy_table.row_click_callback = self.on_galaxy_row_click
        galaxy_table.observe(self.galaxy_table_selected_change, names=["selected"])

        # Set up components
        sdss_data = self.get_data("SDSS_all_sample_filtered")
        selection_tool = SelectionTool(data=sdss_data)
        self.add_component(selection_tool, label='c-selection-tool')
        selection_tool.on_galaxy_selected = self._on_galaxy_selected

        spectrum_slideshow = SpectrumSlideshow(self.stage_state)
        self.add_component(spectrum_slideshow, label='c-spectrum-slideshow')

        #spectrum_slideshow.observe(self._on_slideshow_complete, names=['spectrum_slideshow_complete'])

        # Set up the generic state components
        state_components_dir = str(Path(__file__).parent.parent / "components" / "generic_state_components")
        path = join(state_components_dir, "")
        state_components = [
            "stage_one_start_guidance",
            "select_galaxies_alert",
            "select_galaxies_2_guidance",
            "choose_row_guidance",
            "spectrum_guidance",
            "restwave_alert",
            "obswave_alert",
            "obswave_2_alert",            
            "remaining_gals_alert",
            "nice_work_alert",
            "doppler_calc_1_alert",
            "doppler_calc_2_alert",
            "doppler_calc_3_guidance"
        ]
        ext = ".vue"
        for comp in state_components:
            label = f"c-{comp}".replace("_", "-")
            # comp + ext = filename; path = folder where they live.
            component = GenericStateComponent(comp + ext, path, self.stage_state)
            self.add_component(component, label=label)

        # Set up doppler calc components
        doppler_calc_components_dir = str(Path(__file__).parent.parent / "components" / "doppler_calc_components")
        path = join(doppler_calc_components_dir,"")
        doppler_components = [
            "doppler_calc_4_component",
            "doppler_calc_5_slideshow",
            "doppler_calc_6_component"
        ]
        for comp in doppler_components:
            label = f"c-{comp}".replace("_", "-")
            component = DopplerCalc(comp + ext, path, self.stage_state)
            self.add_component(component, label=label)

        # Callbacks
        def update_count(change):
            self.stage_state.gals_total = change["new"]
        selection_tool.observe(update_count, names=['selected_count'])
        add_callback(self.stage_state, 'marker', self._on_marker_update, echo_old=True)
        add_callback(self.story_state, 'step_index', self._on_step_index_update)
        self.trigger_marker_update_cb = True

    def _on_marker_update(self, old, new):
        if not self.trigger_marker_update_cb:
            return
        markers = self.stage_state.markers
        advancing = markers.index(new) > markers.index(old)
        if new in self.stage_state.step_markers and advancing:
            self.story_state.step_complete = True
            self.story_state.step_index = self.stage_state.step_markers.index(new)

    def _on_step_index_update(self, index):
        # Change the marker without firing the associated stage callback
        # We can't just use ignore_callback, since other stuff (i.e. the frontend)
        # may depend on marker callbacks
        self.trigger_marker_update_cb = False
        self.stage_state.marker = self.stage_state.step_markers[index]
        self.trigger_marker_update_cb = True

    def _on_galaxy_selected(self, galaxy):
        data = self.get_data("student_measurements")
        already_present = galaxy['name'] in data['name'] # Avoid duplicates
        if already_present:
            # To do nothing
            return
            # If instead we wanted to remove the point from the student's selection
            # index = next(idx for idx, val in enumerate(component_dict['ID']) if val == galaxy['ID'])
            # for component, values in component_dict.items():
            #     values.pop(index)
        else:
            filename = galaxy['name']
            gal_type = galaxy['type']
            self.story_state.load_spectrum_data(filename, gal_type)
            self.add_data_values("student_measurements", galaxy)

    def _select_from_data(self, dc_name):
        data = self.get_data(dc_name)
        components = [x.label for x in data.main_components]
        measurements = self.get_data("student_measurements")
        need = self.selection_tool.gals_max - measurements.size
        indices = sample(range(data.size), need)
        for index in indices:
            galaxy = { c: data[c][index] for c in components }
            self.selection_tool.select_galaxy(galaxy)
            self.story_state.update_student_data()

    def vue_fill_data(self, _args=None):
        self._select_from_data("dummy_student_data")

    def vue_select_galaxies(self, _args=None):
        self._select_from_data("SDSS_all_sample_filtered")

    def update_spectrum_viewer(self, name, z):
        specview = self.get_viewer("spectrum_viewer")
        specview.toolbar.active_tool = None
        filename = name
        spec_name = filename.split(".")[0]
        data_name = spec_name + '[COADD]'
        data = self.get_data(data_name)
        self.story_state.update_data("spectrum_data", data)
        if len(specview.layers) == 0:
            spec_data = self.get_data("spectrum_data")
            specview.add_data(spec_data)
        specview.state.reset_limits()
        self.stage_state.waveline_set = False

        sdss = self.get_data("SDSS_all_sample_filtered")
        sdss_index = next((i for i in range(sdss.size) if sdss["name"][i] == name), None)
        if sdss_index is not None:
            element = sdss['element'][sdss_index]
            specview.update(element, z)
            restwave = MG_REST_LAMBDA if element == 'Mg-I' else H_ALPHA_REST_LAMBDA
            index = self.get_widget("galaxy_table").index
            self.update_data_value("student_measurements", "element", element, index)
            self.update_data_value("student_measurements", "restwave", restwave, index)

    def galaxy_table_selected_change(self, change):
        if change["new"] == change["old"]:
            return

        index = self.galaxy_table.index
        data = self.galaxy_table.glue_data
        galaxy = { x.label : data[x][index] for x in data.main_components }
        name = galaxy["name"]
        gal_type = galaxy["type"]
        if name is None or gal_type is None:
            return

        # Load the spectrum data, if necessary
        filename = name
        spec_data = self.story_state.load_spectrum_data(filename, gal_type)

        z = galaxy["z"]
        self.story_state.update_data("spectrum_data", spec_data)
        self.update_spectrum_viewer(name, z)

        if self.stage_state.marker == 'cho_row1':
            self.stage_state.marker = 'mee_spe1'

    def on_galaxy_row_click(self, item, _data=None):
        index = self.galaxy_table.indices_from_items([item])[0]
        data = self.galaxy_table.glue_data
        name = data["name"][index]
        gal_type = data["type"][index]
        if name is None or gal_type is None:
            return
<<<<<<< HEAD
        self.selection_tool.go_to_location(data["RA"][index], data["DEC"][index], fov=GALAXY_FOV)
        self.stage_state.lambda_rest = data["restwave"][index]
        self.stage_state.lambda_obs = data["measwave"][index]
        print("galaxy row clicked", self.stage_state)
=======
        self.selection_tool.go_to_location(data["ra"][index], data["decl"][index], fov=GALAXY_FOV)
>>>>>>> fcf3303e

    def on_spectrum_click(self, event):
        specview = self.get_viewer("spectrum_viewer")
        if event["event"] != "click" or not specview.line_visible:
            return
        value = round(event["domain"]["x"], 0)
        self.stage_state.waveline_set = True
        index = self.galaxy_table.index
        self.update_data_value("student_measurements", "measwave", value, index)

    def vue_add_current_velocity(self, _args=None):
        data = self.get_data("student_measurements")
        index = self.galaxy_table.index
        if index is not None:
            lamb_obs = data["restwave"][index]
            lamb_meas = data["measwave"][index]
            velocity = int(3 * (10 ** 5) * (lamb_meas/lamb_obs - 1))
            self.update_data_value("student_measurements", "velocity", velocity, index)

    @property
    def selection_tool(self):
        return self.get_component("c-selection-tool")

    @property
    def slideshow(self):
        return self.get_component('c-spectrum-slideshow')
    
    def _update_image_location(self, using_voila):
        prepend = "voila/files/" if using_voila else ""
        self.stage_state.image_location = prepend + "data/images/stage_one_spectrum"

    @property
    def galaxy_table(self):
        return self.get_widget("galaxy_table")
<|MERGE_RESOLUTION|>--- conflicted
+++ resolved
@@ -75,12 +75,8 @@
     "Reflect",
     "Calculate velocities"
 ])
-<<<<<<< HEAD
-class StageOne(Stage):
-=======
 class StageOne(HubbleStage):
 
->>>>>>> fcf3303e
     @default('template')
     def _default_template(self):
         return load_template("stage_one.vue", __file__)
@@ -291,14 +287,11 @@
         gal_type = data["type"][index]
         if name is None or gal_type is None:
             return
-<<<<<<< HEAD
-        self.selection_tool.go_to_location(data["RA"][index], data["DEC"][index], fov=GALAXY_FOV)
+
+        self.selection_tool.go_to_location(data["ra"][index], data["decl"][index], fov=GALAXY_FOV)
         self.stage_state.lambda_rest = data["restwave"][index]
         self.stage_state.lambda_obs = data["measwave"][index]
         print("galaxy row clicked", self.stage_state)
-=======
-        self.selection_tool.go_to_location(data["ra"][index], data["decl"][index], fov=GALAXY_FOV)
->>>>>>> fcf3303e
 
     def on_spectrum_click(self, event):
         specview = self.get_viewer("spectrum_viewer")
