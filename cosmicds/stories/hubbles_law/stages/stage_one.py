--- conflicted
+++ resolved
@@ -38,13 +38,9 @@
     lambda_used = CallbackProperty(False)
     lambda_on = CallbackProperty(False)
     waveline_set = CallbackProperty(False)
-<<<<<<< HEAD
-    velocity_button = CallbackProperty(False)
-=======
     obswaves_total = CallbackProperty(0)
     velocity_button = CallbackProperty(False)
     velocities_total = CallbackProperty(0)
->>>>>>> 54f891a8
 
     marker = CallbackProperty("")
     indices = CallbackProperty({})
