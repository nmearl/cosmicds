--- conflicted
+++ resolved
@@ -203,39 +203,22 @@
             Path(__file__).parent.parent / "components" / "generic_state_components")
         path = join(state_components_dir, "")
         state_components = [
-<<<<<<< HEAD
             "guideline_stage_one_start",
             "guideline_select_galaxies_1",
             "guideline_select_galaxies_2",
+            "notice_galaxy_table",
+            "select_galaxies_3_guidance",
             "guideline_choose_row",
             "guideline_spectrum",
             "guideline_restwave",
             "guideline_obswave_1",
-            "guideline_obswave_2",            
+            "guideline_obswave_2",
             "guideline_remaining_gals",
             "guideline_reflect_on_data",
             "guideline_doppler_calc_0",
             "guideline_doppler_calc_1",
             "guideline_doppler_calc_2",
             "guideline_doppler_calc_3"
-=======
-            "stage_one_start_guidance",
-            "select_galaxies_1_guidance",
-            "select_galaxies_2_guidance",
-            "notice_galaxy_table",
-            "select_galaxies_3_guidance",
-            "choose_row_guidance",
-            "spectrum_guidance",
-            "restwave_guidance",
-            "obswave_1_guidance",
-            "obswave_2_alert",            
-            "remaining_gals_guidance",
-            "reflect_on_data_guidance",
-            "doppler_calc_0_alert",
-            "doppler_calc_1_alert",
-            "doppler_calc_2_alert",
-            "doppler_calc_3_guidance"
->>>>>>> f3e67ab0
         ]
         ext = ".vue"
         for comp in state_components:
@@ -295,12 +278,9 @@
             self.galaxy_table.selected = []
         if advancing and new == "cho_row1" and self.galaxy_table.index is not None:
             self.stage_state.marker = "mee_spe1"
-<<<<<<< HEAD
             self.stage_state.spec_viewer_reached = True
-=======
         if advancing and old == "dop_cal2":
             self.galaxy_table.selected = []
->>>>>>> f3e67ab0
 
     def _on_step_index_update(self, index):
         # Change the marker without firing the associated stage callback
