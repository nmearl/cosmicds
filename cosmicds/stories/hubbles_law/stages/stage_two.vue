--- conflicted
+++ resolved
@@ -114,7 +114,6 @@
         cols="12"
         lg="8"
       >
-<<<<<<< HEAD
         <v-card
           :color="stage_state.table_highlights.includes(stage_state.marker) ? 'info' : 'black'"
           :class="stage_state.table_highlights.includes(stage_state.marker) ? 'pa-1 my-n1' : 'pa-0'"
@@ -122,30 +121,13 @@
         >
           <jupyter-widget :widget="widgets.distance_table" />
         </v-card>
-=======
-        <v-row>
-          <v-col
-            class="py-0"
-          >
-            <v-card
-              :color="stage_state.table_highlights.includes(stage_state.marker) ? 'info' : 'black'"
-              :class="stage_state.table_highlights.includes(stage_state.marker) ? 'pa-1 my-n1' : 'pa-0'"
-              outlined
-            >
-              <jupyter-widget :widget="widgets.distance_table" />
-            </v-card>
-          </v-col>
-        </v-row>
-        <v-row>
-          <v-col
-            cols="4"
-          >
-            <c-dosdonts-slideshow />
-          </v-col>
-        </v-row>
->>>>>>> 79bf9ff0
-      </v-col>
-    </v-row>
+     <v-row>
+       <v-col
+         cols="4"
+       >
+         <c-dosdonts-slideshow />
+       </v-col>
+     </v-row>
   </v-container>
 </template>
 
