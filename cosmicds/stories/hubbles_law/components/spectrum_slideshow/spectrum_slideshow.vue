<template>
  <v-btn
    block
    color="secondary"
    elevation="2"
    @click.stop="() => { dialog = true; state.vel_win_opened = true }"
  >
    Learn More

    <v-dialog
        v-model="dialog"
        persistent
        max-width="1000px"
    >
      <v-card
        class="mx-auto"
        light
      >
        <v-toolbar
          color="secondary"
          dense
          dark
        >
          <v-toolbar-title
            class="text-h6 text-uppercase font-weight-regular"
          >
            Light and Spectra
          </v-toolbar-title>
          <v-spacer></v-spacer>
          <span
            @click="
              () => {
                $emit('close');
                dialog = false;
                if (step == 8) {
                  step = 0;
                }
              }
            "
          >
            <v-btn icon>
              <v-icon> mdi-close </v-icon>
            </v-btn>
          </span>
        </v-toolbar>

        <v-window
          v-model="step"
          style="height: 70vh;"
          class="overflow-auto white"
        >
          <v-window-item :value="0" 
            class="no-transition"
          >
            <v-card-text>
              <v-container>
                <v-row>
                  <v-col
                    cols="6"
                    class="d-flex flex-column"
                    height="100%"
                    flat
                    tile
                  >
<<<<<<< HEAD
                    <h3
                      class="mb-4"
                    >
                      Refraction and diffraction
                    </h3>
                    <div>
                      <v-card
                        class="mt-auto mb-4"
                        flat
                        color="secondary lighten-3"
                        light
                      >                  
                        <v-card-text
                          class="black--text"
                        >
                          A <strong>spectrum</strong> is created when you pass light from a source through a spectrograph. A <strong>spectrograph</strong> separates the light into its different colors (like a rainbow) and measures how much light there is at each color (i.e. wavelength).
                        </v-card-text>
                      </v-card>            
=======
                    <h3 class="mb-4">Refraction and Diffraction</h3>
                    <div>
                    <v-card
                      class="mt-auto"
                      flat
                      color="secondary lighten-3"
                      light
                    >                  
                      <v-card-text>
                        A <strong>spectrum</strong> is created when you pass light from a source through a <strong>spectrograph</strong>, which separates the light into its different colors (like a rainbow) and measures how much light there is at each color (or wavelength).
                      </v-card-text>
                    </v-card>
                    <br>
>>>>>>> bbb7ff14
                      <p>
                        The figure illustrates light passing through a
                        diffraction grating (1) and a prism (2).
                      </p>
                      <p>
                        Diffraction gratings and prisms &#8212; and raindrops,
                        bubbles, and oil slicks &#8212; create spectra because
                        they bend light of different colors by different
                        amounts. See link for more details.
                      </p>
                      <p
                        class="text-center grey--text"
                      >
                        [ Insert link as described above ]
                      </p>
                    </div>
                  </v-col>
                  <v-col cols="1"> </v-col>
                  <v-col cols="4">
                    <v-img
                      class="mb-4 mx-a"
                      contain
                      :src="`${state.image_location}/refraction_diffraction_spectra.png`"
                    ></v-img>
                  </v-col>
                </v-row>
              </v-container>
            </v-card-text>
          </v-window-item>

          <v-window-item :value="1" class="no-transition">
            <v-card-text>
              <v-container>
                <v-row>
                  <v-col
                    cols="6"
                    class="d-flex flex-column"
                    height="100%"
                    flat
                    tile
                  >
<<<<<<< HEAD
                    <h3
                      class="mb-4"
                    >
                      Spectrum images and graphs
                    </h3>
                    <div>
                      <v-card
                        class="mt-auto mb-4"
                        flat
                        color="secondary lighten-3"
                        light
                      >                  
                        <v-card-text
                          class="black--text"
                        >
                          A <strong>spectrum</strong> is created when you pass light from a source through a spectrograph. A <strong>spectrograph</strong> separates the light into its different colors (like a rainbow) and measures how much light there is at each color (i.e. wavelength).
                        </v-card-text>
                      </v-card>
                      <p>
                        The graphics to the right show sample spectra for two different types of light bulbs.
                      </p>
                      <p>
                        The spectrum images (i.e. the wide bar above the blue data points in each graphic) show what the light from each bulb looks like when it is separated into its colors by the spectrograph. 
                      </p>
                      <p>
                        The spectrum graphs (i.e. the blue data points in each graphic) represent how bright the light is at each specific wavelength.
=======
                    <h3 class="mb-4">Spectrum images and graphs</h3>
                    <div>
                      <v-card
                        class="mt-auto"
                        flat
                        color="secondary lighten-3"
                        light
                      >
                        <v-card-text>
                          A <strong>spectrum</strong> is created when you pass
                          light from a source through a
                          <strong>spectrograph</strong>, which separates the
                          light into its different colors (like a rainbow) and
                          measures how much light there is at each color (or
                          wavelength).
                        </v-card-text>
                      </v-card>
                      <br />
                      <p>
                        These graphics show sample spectra for two different
                        types of light bulbs.
                      </p>
                      <p>
                        The spectrum images (top) show what the light looks like
                        when it is separated into its colors by the
                        spectrograph.
                      </p>
                      <p>
                        The spectrum graphs (bottom) represent how bright the
                        light is at each specific wavelength.
>>>>>>> bbb7ff14
                      </p>
                    </div>
                  </v-col>
                  <v-col cols="6">
                    <h4>Light spectrum for LED bulb</h4>
                    <v-img
                      class="mb-4 mx-a"
                      contain
                      :src="`${state.image_location}/LED_White_spectool.png`"
                    ></v-img>
                    <h4>Light spectrum for sodium vapor bulb</h4>
                    <v-img
                      class="mx-a"
                      contain
                      :src="`${state.image_location}/Sodium_Vapor_spectool.png`"
                    ></v-img>
                  </v-col>
                </v-row>
              </v-container>
            </v-card-text>
          </v-window-item>

          <v-window-item :value="2" class="no-transition">
            <v-card-text>
              <v-container>
                <v-row>
                  <v-col
                    cols="6"
                    class="d-flex flex-column"
                    height="100%"
                    flat
                    tile
                  >
                    <h3 class="mb-4">Interpreting spectrum graphs</h3>
                    <div>
                      <v-card
<<<<<<< HEAD
                        class="mt-auto mb-4"
                        flat
                        color="secondary lighten-3"
                        light
                      >                  
                        <v-card-text
                          class="black--text"
                        >
                          A <strong>spectrum</strong> is created when you pass light from a source through a spectrograph. A <strong>spectrograph</strong> separates the light into its different colors (like a rainbow) and measures how much light there is at each color (i.e. wavelength).
                        </v-card-text>
                      </v-card>
                      <p>
                        Examine the highlighted regions in the graphics to the right.
                      </p>
=======
                        class="mt-auto"
                        flat
                        color="secondary lighten-3"
                        light
                      >
                        <v-card-text>
                          A <strong>spectrum</strong> is created when you pass
                          light from a source through a
                          <strong>spectrograph</strong>, which separates the
                          light into its different colors (like a rainbow) and
                          measures how much light there is at each color (or
                          wavelength).
                        </v-card-text>
                      </v-card>
                      <br />
>>>>>>> bbb7ff14
                      <p>
                        At wavelengths where the spectrum graph has a
                        <strong>high brightness</strong> value, the spectrum
                        image is <strong>brightly lit</strong> at the
                        corresponding wavelengths.
                      </p>
                    </div>
                  </v-col>
                  <v-col cols="6">
                    <h4>Light spectrum for LED bulb</h4>
                    <v-img
                      class="mb-4 mx-a"
                      contain
                      :src="`${state.image_location}/LED_White_w_highlight_spectool.png`"
                    ></v-img>
                    <h4>Light spectrum for sodium vapor bulb</h4>
                    <v-img
                      class="mx-a"
                      contain
                      :src="`${state.image_location}/Sodium_Vapor_w_highlight_spectool.png`"
                    ></v-img>
                  </v-col>
                </v-row>
              </v-container>
            </v-card-text>
          </v-window-item>

          <v-window-item :value="3" class="no-transition">
            <v-card-text>
              <v-container>
                <v-row>
                  <v-col
                    cols="6"
                    class="d-flex flex-column"
                    height="100%"
                    flat
                    tile
                  >
                    <h3 class="mb-4">Interpreting spectrum graphs</h3>
                    <div>
                      <v-card
<<<<<<< HEAD
                        class="mt-auto mb-4"
                        flat
                        color="secondary lighten-3"
                        light
                      >                  
                        <v-card-text
                          class="black--text"
                        >
                          A <strong>spectrum</strong> is created when you pass light from a source through a spectrograph. A <strong>spectrograph</strong> separates the light into its different colors (like a rainbow) and measures how much light there is at each color (i.e. wavelength).
                        </v-card-text>
                      </v-card>
                      <p>
                        Examine the highlighted regions in the graphics to the right.
                      </p>
=======
                        class="mt-auto"
                        flat
                        color="secondary lighten-3"
                        light
                      >
                        <v-card-text>
                          A <strong>spectrum</strong> is created when you pass
                          light from a source through a
                          <strong>spectrograph</strong>, which separates the
                          light into its different colors (like a rainbow) and
                          measures how much light there is at each color (or
                          wavelength).
                        </v-card-text>
                      </v-card>
                      <br />
>>>>>>> bbb7ff14
                      <p>
                        At wavelengths where the spectrum graph has a
                        <strong>low brightness</strong> value, the spectrum
                        image is <strong>dim</strong> or
                        <strong>dark</strong> at the corresponding wavelengths.
                      </p>
                    </div>
                  </v-col>
                  <v-col cols="6">
                    <h4>Light spectrum for LED bulb</h4>
                    <v-img
                      class="mb-4 mx-a"
                      contain
                      :src="`${state.image_location}/LED_White_w_neghighlight_spectool.png`"
                    ></v-img>
                    <h4>Light spectrum for sodium vapor bulb</h4>
                    <v-img
                      class="mx-a"
                      contain
                      :src="`${state.image_location}/Sodium_Vapor_w_neghighlight_spectool.png`"
                    ></v-img>
                  </v-col>
                </v-row>
              </v-container>
            </v-card-text>
          </v-window-item>

          <v-window-item :value="4" class="no-transition">
            <v-card-text>
              <v-container>
                <v-row>
<<<<<<< HEAD
                  <v-col
                    cols="6"
                  >
                    <h3
                      class="mb-4"
                    >
                      How do spectra indicate a source's motion?
                    </h3>
                    <div>
                      <p>
                        Think about a firetruck racing down the street. Have you noticed how the pitch of the siren changes depending whether the truck is moving toward or away from you? When the truck is moving toward you, the siren’s pitch is higher. When the truck is moving away from you, the siren’s pitch is lower. The faster the truck is moving, the bigger the change in pitch.
                      </p>
                      <p>
                        This pitch change is due to a phenomenon called the <strong>Doppler shift</strong>, where the observed properties of a sound wave change due to the motion of the object emitting the sound.
                      </p>
                      <p>
                        So what does this have to do with light waves and spectra?
=======
                  <v-col cols="6">
                    <h3 class="mb-4">
                      How do spectra tell us about a source's motion?
                    </h3>
                    <div>
                      <p>
                        You have probably heard the pitch of a fire truck siren
                        change as the truck is moving toward or away from you.
                        When the truck is moving toward you, the siren’s pitch
                        is higher, and when the truck is moving away from you,
                        the siren’s pitch is lower. The faster the truck is
                        moving, the bigger the change in pitch.
                      </p>
                      <p>
                        This is due to a phenomenon called the
                        <strong>Doppler shift</strong>, where the observed
                        properties of a sound wave change due to the motion of
                        the object emitting the sound.
>>>>>>> bbb7ff14
                      </p>
                    </div>
                  </v-col>
                  <v-col cols="6">
<<<<<<< HEAD
                    <h4>
                      Doppler shift
                    </h4>
=======
                    <h4>Doppler Shift</h4>
>>>>>>> bbb7ff14
                    <v-img
                      class="mx-a"
                      contain
                      :src="`${state.image_location}/siren_moving_white.png`"
                    ></v-img>
                  </v-col>
                </v-row>
              </v-container>
            </v-card-text>
          </v-window-item>

          <v-window-item :value="5" class="no-transition">
            <v-card-text>
              <v-container>
                <v-row>
<<<<<<< HEAD
                  <v-col
                    cols="6"
                  >
                    <h3
                      class="mb-4"
                    >
                      How do spectra indicate a source's motion?
                    </h3>
                    <div>
                      <p>
                        The same <strong>Doppler shift</strong> happens with <strong>light waves</strong> (and all other wave phenomena). But a light source has to be moving very fast for you to notice these changes!
=======
                  <v-col cols="6">
                    <h3 class="mb-4">
                      How do spectra tell us about a source's motion?
                    </h3>
                    <div>
                      <p>
                        The same <strong>Doppler shift</strong> happens with
                        <strong>light</strong> (and all other wave phenomena),
                        but a light source has to be moving very fast for you to
                        notice these changes!
>>>>>>> bbb7ff14
                      </p>
                      <p>
                        When a light source moves
                        <strong>away from you</strong>, you observe the light to
                        have a <strong>longer (redder)</strong> wavelength than
                        you would if the object were not moving. This effect is
                        called <strong>redshift</strong>.
                      </p>
                      <p>
                        When a light source moves <strong>toward you</strong>,
                        you observe the light to have a
                        <strong>shorter (bluer)</strong> wavelength than you
                        would if the object were not moving. This effect is
                        called <strong>blueshift</strong>.
                      </p>
                    </div>
                  </v-col>
                  <v-col cols="6">
<<<<<<< HEAD
                    <h4>
                      Doppler shift
                    </h4>
=======
                    <h4>Doppler Shift</h4>
>>>>>>> bbb7ff14
                    <v-img
                      class="mx-a"
                      contain
                      :src="`${state.image_location}/doppler_shift_light_white.png`"
                    ></v-img>
                  </v-col>
                </v-row>
              </v-container>
            </v-card-text>
          </v-window-item>

          <v-window-item :value="6" class="no-transition">
            <v-card-text>
              <v-container>
                <v-row no-gutters>
                  <v-col>
<<<<<<< HEAD
                    <h3
                      class="mb-4"
                    >
                      How do we know the rest wavelength of the light?
                    </h3>
                    <div>
                      <p>
                        A key to using the Doppler shift to determine the velocity of an astronomical source is to know the wavelength of its light when it is <strong>not moving</strong>. (This is called the <strong>rest wavelength</strong> of light).
                      </p>
                      <p>
                        Luckily, elements emit and absorb light at specific wavelengths that are unique to those elements. These unique patterns provide “chemical fingerprints” that we can use to identify the presence of an element in an astronomical source (like a star or a gas cloud). 
                      </p>
                      <p>
                        The spectrum images below show the pattern of emission lines that are produced by four different elements. The emission line patterns are unique to each element.
=======
                    <h3 class="mb-4">
                      How do we know the wavelength of the light when the source
                      is at rest?
                    </h3>
                    <div>
                      <p>
                        A key to using the Doppler Shift to determine the
                        velocity of an astronomical source is to know the
                        wavelength of its light when it is
                        <strong>not</strong> moving. (This is called the
                        <strong>rest wavelength</strong> of light).
                      </p>
                      <p>
                        Luckily, elements emit and absorb light at specific
                        wavelengths that are unique to those elements, providing
                        “chemical fingerprints” that we can use to identify the
                        presence of an element in an astronomical source (like a
                        star or a gas cloud).
                      </p>
                      <p>
                        This image shows the pattern of emission lines that are
                        produced by four different elements. The emission line
                        patterns are unique to each element.
>>>>>>> bbb7ff14
                      </p>
                    </div>
                  </v-col>
                </v-row>
                <v-row>
                  <v-col cols="2" class="d-flex flex-column" height="100%">
                    <v-img
                      class="mx-a"
                      contain
                      :src="`${state.image_location}/carbon_atom_model.png`"
                    ></v-img>
                    <v-img
                      class="mt-auto mx-a"
                      contain
                      :src="`${state.image_location}/nitrogen_atom_model.png`"
                    ></v-img>
                  </v-col>
                  <v-col cols="8">
                    <v-img
                      class="mx-a"
                      contain
                      :src="`${state.image_location}/stsci_spectrum_element_montage.jpg`"
                    ></v-img>
                  </v-col>
                  <v-col cols="2" class="d-flex flex-column" height="100%">
                    <v-row>
                      <v-col>
                        <v-img
                          class="mx-a"
                          contain
                          :src="`${state.image_location}/oxygen_atom_model.png`"
                        ></v-img>
                      </v-col>
                    </v-row>
                    <v-row>
                      <v-col>
                        <v-img
                          class="mt-auto mx-a"
                          contain
                          :src="`${state.image_location}/iron_atom_model.png`"
                        ></v-img>
                      </v-col>
                    </v-row>
                  </v-col>
                </v-row>
              </v-container>
            </v-card-text>
          </v-window-item>

          <v-window-item :value="7" class="no-transition">
            <v-card-text>
              <v-container>
                <v-row>
                  <v-col
                    cols="6"
                    class="d-flex flex-column"
                    height="100%"
                    flat
                    tile
                  >
                    <h3 class="mb-4">
                      Emission and absorption lines in spectra
                    </h3>
                    <div>
                      <p>
                        The top spectrum shows
                        <strong>emission lines</strong> from a source containing
                        hydrogen.
                      </p>
                      <p>
                        The bottom spectrum shows
                        <strong>absorption lines</strong> due to hydrogen.
                      </p>
                      <p>
<<<<<<< HEAD
                        Notice that in both spectra, the emission and absorption lines are present at the same combination of wavelengths (i.e. hydrogen’s “chemical fingerprint”).
=======
                        Notice that in both spectra, the emission and absorption
                        lines are present at the same combination of wavelengths
                        (hydrogen’s “chemical fingerprint”).
>>>>>>> bbb7ff14
                      </p>
                    </div>
                    <v-card
                      class="mt-auto"
                      flat
                      color="secondary lighten-3"
                      light
<<<<<<< HEAD
                    > 
                      <v-card-text
                        class="black--text"
                      >
                        Elements emit light at specific wavelengths, and they can also absorb light at the same wavelengths, depending on the conditions associated with a light source.
=======
                    >
                      <v-card-text>
                        Elements emit light at specific wavelengths, and they
                        can also absorb light at the same wavelengths, depending
                        on the conditions associated with a light source.
>>>>>>> bbb7ff14
                      </v-card-text>
                    </v-card>
                  </v-col>
                  <v-col cols="6">
                    <h4>Hydrogen emission spectrum</h4>
                    <v-img
                      class="mb-4 mx-a"
                      contain
                      :src="`${state.image_location}/hydrogen_emission_spectool.png`"
                    ></v-img>
                    <h4>Hydrogen absorption spectrum</h4>
                    <v-img
                      class="mx-a"
                      contain
                      :src="`${state.image_location}/hydrogen_absorption_spectool.png`"
                    ></v-img>
                  </v-col>
                </v-row>
              </v-container>
            </v-card-text>
          </v-window-item>

          <v-window-item :value="8" 
            class="no-transition"
          >
            <v-card-text>
              <v-container>
                <v-row>
                  <v-col
                    cols="12"
                  >
                    <p>
                      Since we know the wavelengths emitted or absorbed by an element when it is not moving, we can use these <strong>rest wavelengths</strong> as a reference to compare against the <strong>observed wavelengths</strong> of the light when an object <em>is</em> moving.
                    </p>
                </v-row>
                <v-row>
                  <v-col
                    cols="12"
                    lg="10"
                    offset-lg="1"
                  >
                    <p>
                      The dotted line shows the rest wavelength of a hydrogen line known as <strong>H-&alpha;</strong> (pronounced "H alpha"). The solid line shows the observed wavelength of the H-&alpha; line.
                    </p>
                    <v-img
                      contain
                      :src="`${state.image_location}/restobs1_dotted_spectool.png`"
                    >
                    </v-img>
                  </v-col>
                </v-row>
              </v-container>
            </v-card-text>
          </v-window-item>

          <v-window-item :value="9" 
            class="no-transition"
          >
            <v-card-text>
              <v-container>
                <v-row>
                  <v-col
                    cols="12"
                  >
                    <p>
                      Since we know the wavelengths emitted or absorbed by an element when it is not moving, we can use these <strong>rest wavelengths</strong> as a reference to compare against the <strong>observed wavelengths</strong> of the light when an object <em>is</em> moving.
                    </p>
                </v-row>
                <v-row>
                  <v-col
                    cols="12"
                    lg="10"
                    offset-lg="1"
                  >
                    <p>
                      The dotted line shows the rest wavelength of a magnesium line known as <strong>Mg I</strong> (pronounced "magnesium one"). The solid line shows the observed wavelength of the Mg I line.
                    </p>
                    <v-img
                      contain
                      :src="`${state.image_location}/restobs2_dotted_spectool.png`"
                    >
                    </v-img>
                  </v-col>
                </v-row>
              </v-container>
            </v-card-text>
          </v-window-item>

          <v-window-item :value="10" 
            class="no-transition"
            style="height: 100%;"
          >
<<<<<<< HEAD
            <v-card-text
              style="height: 100%;"
            >
              <v-container
                style="height: 100%;"
              >
                <v-row
                  style="height: 100%;"
                  align="center"
                >
                  <v-col
                    class="pa-4 text-center my-auto"
                  >
                    <v-img
                      class="mb-4"
                      contain
                      height="128"
                      src="https://www.pngrepo.com/png/211744/512/rocket-ship-launch-missile.png"
                    ></v-img>
                    <h3 class="text-h6 font-weight-light mb-2">
                      You're ready to start measuring galaxy velocities now.
                    </h3>
                    <span class="text-caption grey--text">Click the LEARN MORE button again if you'd like to come back for a refresher.</span>
                  </v-col>
                </v-row>
              </v-container>
            </v-card-text>
=======
            <div class="pa-4 text-center my-auto">
              <v-img
                class="mb-4"
                contain
                height="128"
                src="https://www.pngrepo.com/png/211744/512/rocket-ship-launch-missile.png"
              ></v-img>
              <h3 class="text-h6 font-weight-light mb-2">
                You're ready to start measuring galaxy velocities now.
              </h3>
              <span class="text-caption grey--text">Click on "LEARN MORE" if you'd like to come back for a refresher.</span>
            </div>
>>>>>>> bbb7ff14
          </v-window-item>
        </v-window>

        <v-divider></v-divider>

        <v-card-actions
<<<<<<< HEAD
          class="grey lighten-4"
=======
          class="justify-space-between grey lighten-4"
>>>>>>> bbb7ff14
        >
          <v-btn
            :disabled="step === 0"
            class="black--text"
            color="accent"
            depressed
            @click="step--"
          >
            back
          </v-btn>
          <v-spacer></v-spacer>
          <v-item-group v-model="step" class="text-center" mandatory>
            <v-item
              v-for="n in length"
              :key="`btn-${n}`"
              v-slot="{ active, toggle }"
            >
              <v-btn :input-value="active" icon @click="toggle">
                <v-icon>mdi-record</v-icon>
              </v-btn>
            </v-item>
          </v-item-group>
          <v-spacer></v-spacer>
          <v-btn
            v-if="step < 10"
            class="black--text"
            color="accent"
            depressed
            @click="step++;"
          >
            next
          </v-btn>
          <v-btn
            v-if="step >= 10"
            color="accent"
            class="black--text"
            depressed
            @click="
              () => {
                $emit('close');
                dialog = false;
                step = 0;
              }
            "
          >
            done
          </v-btn>
        </v-card-actions>
      </v-card>
    </v-dialog>
  </v-btn>
</template>


<style>
.no-transition {
  transition: none !important;
}
</style><|MERGE_RESOLUTION|>--- conflicted
+++ resolved
@@ -62,7 +62,6 @@
                     flat
                     tile
                   >
-<<<<<<< HEAD
                     <h3
                       class="mb-4"
                     >
@@ -81,21 +80,6 @@
                           A <strong>spectrum</strong> is created when you pass light from a source through a spectrograph. A <strong>spectrograph</strong> separates the light into its different colors (like a rainbow) and measures how much light there is at each color (i.e. wavelength).
                         </v-card-text>
                       </v-card>            
-=======
-                    <h3 class="mb-4">Refraction and Diffraction</h3>
-                    <div>
-                    <v-card
-                      class="mt-auto"
-                      flat
-                      color="secondary lighten-3"
-                      light
-                    >                  
-                      <v-card-text>
-                        A <strong>spectrum</strong> is created when you pass light from a source through a <strong>spectrograph</strong>, which separates the light into its different colors (like a rainbow) and measures how much light there is at each color (or wavelength).
-                      </v-card-text>
-                    </v-card>
-                    <br>
->>>>>>> bbb7ff14
                       <p>
                         The figure illustrates light passing through a
                         diffraction grating (1) and a prism (2).
@@ -137,7 +121,6 @@
                     flat
                     tile
                   >
-<<<<<<< HEAD
                     <h3
                       class="mb-4"
                     >
@@ -164,38 +147,6 @@
                       </p>
                       <p>
                         The spectrum graphs (i.e. the blue data points in each graphic) represent how bright the light is at each specific wavelength.
-=======
-                    <h3 class="mb-4">Spectrum images and graphs</h3>
-                    <div>
-                      <v-card
-                        class="mt-auto"
-                        flat
-                        color="secondary lighten-3"
-                        light
-                      >
-                        <v-card-text>
-                          A <strong>spectrum</strong> is created when you pass
-                          light from a source through a
-                          <strong>spectrograph</strong>, which separates the
-                          light into its different colors (like a rainbow) and
-                          measures how much light there is at each color (or
-                          wavelength).
-                        </v-card-text>
-                      </v-card>
-                      <br />
-                      <p>
-                        These graphics show sample spectra for two different
-                        types of light bulbs.
-                      </p>
-                      <p>
-                        The spectrum images (top) show what the light looks like
-                        when it is separated into its colors by the
-                        spectrograph.
-                      </p>
-                      <p>
-                        The spectrum graphs (bottom) represent how bright the
-                        light is at each specific wavelength.
->>>>>>> bbb7ff14
                       </p>
                     </div>
                   </v-col>
@@ -232,7 +183,6 @@
                     <h3 class="mb-4">Interpreting spectrum graphs</h3>
                     <div>
                       <v-card
-<<<<<<< HEAD
                         class="mt-auto mb-4"
                         flat
                         color="secondary lighten-3"
@@ -247,23 +197,6 @@
                       <p>
                         Examine the highlighted regions in the graphics to the right.
                       </p>
-=======
-                        class="mt-auto"
-                        flat
-                        color="secondary lighten-3"
-                        light
-                      >
-                        <v-card-text>
-                          A <strong>spectrum</strong> is created when you pass
-                          light from a source through a
-                          <strong>spectrograph</strong>, which separates the
-                          light into its different colors (like a rainbow) and
-                          measures how much light there is at each color (or
-                          wavelength).
-                        </v-card-text>
-                      </v-card>
-                      <br />
->>>>>>> bbb7ff14
                       <p>
                         At wavelengths where the spectrum graph has a
                         <strong>high brightness</strong> value, the spectrum
@@ -305,7 +238,6 @@
                     <h3 class="mb-4">Interpreting spectrum graphs</h3>
                     <div>
                       <v-card
-<<<<<<< HEAD
                         class="mt-auto mb-4"
                         flat
                         color="secondary lighten-3"
@@ -320,23 +252,6 @@
                       <p>
                         Examine the highlighted regions in the graphics to the right.
                       </p>
-=======
-                        class="mt-auto"
-                        flat
-                        color="secondary lighten-3"
-                        light
-                      >
-                        <v-card-text>
-                          A <strong>spectrum</strong> is created when you pass
-                          light from a source through a
-                          <strong>spectrograph</strong>, which separates the
-                          light into its different colors (like a rainbow) and
-                          measures how much light there is at each color (or
-                          wavelength).
-                        </v-card-text>
-                      </v-card>
-                      <br />
->>>>>>> bbb7ff14
                       <p>
                         At wavelengths where the spectrum graph has a
                         <strong>low brightness</strong> value, the spectrum
@@ -368,7 +283,6 @@
             <v-card-text>
               <v-container>
                 <v-row>
-<<<<<<< HEAD
                   <v-col
                     cols="6"
                   >
@@ -386,37 +300,13 @@
                       </p>
                       <p>
                         So what does this have to do with light waves and spectra?
-=======
+                      </p>
+                    </div>
+                  </v-col>
                   <v-col cols="6">
-                    <h3 class="mb-4">
-                      How do spectra tell us about a source's motion?
-                    </h3>
-                    <div>
-                      <p>
-                        You have probably heard the pitch of a fire truck siren
-                        change as the truck is moving toward or away from you.
-                        When the truck is moving toward you, the siren’s pitch
-                        is higher, and when the truck is moving away from you,
-                        the siren’s pitch is lower. The faster the truck is
-                        moving, the bigger the change in pitch.
-                      </p>
-                      <p>
-                        This is due to a phenomenon called the
-                        <strong>Doppler shift</strong>, where the observed
-                        properties of a sound wave change due to the motion of
-                        the object emitting the sound.
->>>>>>> bbb7ff14
-                      </p>
-                    </div>
-                  </v-col>
-                  <v-col cols="6">
-<<<<<<< HEAD
                     <h4>
                       Doppler shift
                     </h4>
-=======
-                    <h4>Doppler Shift</h4>
->>>>>>> bbb7ff14
                     <v-img
                       class="mx-a"
                       contain
@@ -432,7 +322,6 @@
             <v-card-text>
               <v-container>
                 <v-row>
-<<<<<<< HEAD
                   <v-col
                     cols="6"
                   >
@@ -444,18 +333,6 @@
                     <div>
                       <p>
                         The same <strong>Doppler shift</strong> happens with <strong>light waves</strong> (and all other wave phenomena). But a light source has to be moving very fast for you to notice these changes!
-=======
-                  <v-col cols="6">
-                    <h3 class="mb-4">
-                      How do spectra tell us about a source's motion?
-                    </h3>
-                    <div>
-                      <p>
-                        The same <strong>Doppler shift</strong> happens with
-                        <strong>light</strong> (and all other wave phenomena),
-                        but a light source has to be moving very fast for you to
-                        notice these changes!
->>>>>>> bbb7ff14
                       </p>
                       <p>
                         When a light source moves
@@ -474,13 +351,9 @@
                     </div>
                   </v-col>
                   <v-col cols="6">
-<<<<<<< HEAD
                     <h4>
                       Doppler shift
                     </h4>
-=======
-                    <h4>Doppler Shift</h4>
->>>>>>> bbb7ff14
                     <v-img
                       class="mx-a"
                       contain
@@ -497,7 +370,6 @@
               <v-container>
                 <v-row no-gutters>
                   <v-col>
-<<<<<<< HEAD
                     <h3
                       class="mb-4"
                     >
@@ -512,31 +384,6 @@
                       </p>
                       <p>
                         The spectrum images below show the pattern of emission lines that are produced by four different elements. The emission line patterns are unique to each element.
-=======
-                    <h3 class="mb-4">
-                      How do we know the wavelength of the light when the source
-                      is at rest?
-                    </h3>
-                    <div>
-                      <p>
-                        A key to using the Doppler Shift to determine the
-                        velocity of an astronomical source is to know the
-                        wavelength of its light when it is
-                        <strong>not</strong> moving. (This is called the
-                        <strong>rest wavelength</strong> of light).
-                      </p>
-                      <p>
-                        Luckily, elements emit and absorb light at specific
-                        wavelengths that are unique to those elements, providing
-                        “chemical fingerprints” that we can use to identify the
-                        presence of an element in an astronomical source (like a
-                        star or a gas cloud).
-                      </p>
-                      <p>
-                        This image shows the pattern of emission lines that are
-                        produced by four different elements. The emission line
-                        patterns are unique to each element.
->>>>>>> bbb7ff14
                       </p>
                     </div>
                   </v-col>
@@ -611,13 +458,7 @@
                         <strong>absorption lines</strong> due to hydrogen.
                       </p>
                       <p>
-<<<<<<< HEAD
                         Notice that in both spectra, the emission and absorption lines are present at the same combination of wavelengths (i.e. hydrogen’s “chemical fingerprint”).
-=======
-                        Notice that in both spectra, the emission and absorption
-                        lines are present at the same combination of wavelengths
-                        (hydrogen’s “chemical fingerprint”).
->>>>>>> bbb7ff14
                       </p>
                     </div>
                     <v-card
@@ -625,19 +466,11 @@
                       flat
                       color="secondary lighten-3"
                       light
-<<<<<<< HEAD
                     > 
                       <v-card-text
                         class="black--text"
                       >
                         Elements emit light at specific wavelengths, and they can also absorb light at the same wavelengths, depending on the conditions associated with a light source.
-=======
-                    >
-                      <v-card-text>
-                        Elements emit light at specific wavelengths, and they
-                        can also absorb light at the same wavelengths, depending
-                        on the conditions associated with a light source.
->>>>>>> bbb7ff14
                       </v-card-text>
                     </v-card>
                   </v-col>
@@ -730,7 +563,6 @@
             class="no-transition"
             style="height: 100%;"
           >
-<<<<<<< HEAD
             <v-card-text
               style="height: 100%;"
             >
@@ -758,31 +590,13 @@
                 </v-row>
               </v-container>
             </v-card-text>
-=======
-            <div class="pa-4 text-center my-auto">
-              <v-img
-                class="mb-4"
-                contain
-                height="128"
-                src="https://www.pngrepo.com/png/211744/512/rocket-ship-launch-missile.png"
-              ></v-img>
-              <h3 class="text-h6 font-weight-light mb-2">
-                You're ready to start measuring galaxy velocities now.
-              </h3>
-              <span class="text-caption grey--text">Click on "LEARN MORE" if you'd like to come back for a refresher.</span>
-            </div>
->>>>>>> bbb7ff14
           </v-window-item>
         </v-window>
 
         <v-divider></v-divider>
 
         <v-card-actions
-<<<<<<< HEAD
           class="grey lighten-4"
-=======
-          class="justify-space-between grey lighten-4"
->>>>>>> bbb7ff14
         >
           <v-btn
             :disabled="step === 0"
