--- conflicted
+++ resolved
@@ -35,11 +35,8 @@
     _subset_artist_cls = SpectrumViewLayerArtist
 
     inherit_tools = False
-<<<<<<< HEAD
-    tools = ['bqplot:home', 'bqplot:xzoom', 'hubble:restwave', 'hubble:specflag', 'cds:info']
-=======
+    tools = ['bqplot:home', 'hubble:wavezoom', 'hubble:restwave', 'hubble:specflag', 'cds:info']
     tools = ['bqplot:home', 'hubble:wavezoom', 'hubble:restwave', 'cds:info']
->>>>>>> 3b09b045
     _state_cls = SpectrumViewerState
     show_line = Bool(True)
     LABEL = "Spectrum Viewer"
