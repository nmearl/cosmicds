--- conflicted
+++ resolved
@@ -34,17 +34,12 @@
         <v-icon>mdi-account-circle</v-icon>
       </v-btn>
     </v-app-bar>
-<<<<<<< HEAD
-    This is a test
-    <v-main id="scrolling-techniques-4" class="overflow-y-auto fill-height">
-=======
 
     <!-- The main section of the application -->
     <v-main
       id="scrolling-techniques-4"
       class="overflow-y-auto fill-height"
     >
->>>>>>> 0860a121
       <v-container>
         <v-row justify="center">
           <v-col cols="12" xl="8">
@@ -100,16 +95,11 @@
 
               <!-- This sets up the screen for the galaxy selection/measurement step -->
                 <v-stepper-items
-<<<<<<< HEAD
                   class=""
                 >
                   <!-- --- ---------- --- -->
                   <!-- --- FIRST PAGE --- -->
                   <!-- --- ---------- --- -->
-=======
-                  class="no-transition"
-                >
->>>>>>> 0860a121
                   <v-stepper-content step="1">
                     <v-container>
                       <v-row>
